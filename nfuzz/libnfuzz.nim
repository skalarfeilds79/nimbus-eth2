# Required for deserialisation of ValidatorSig in Attestation due to
# https://github.com/nim-lang/Nim/issues/11225

import
  stew/ptrops, stew/ranges/ptr_arith, chronicles,
  ../beacon_chain/extras,
  ../beacon_chain/spec/[crypto, datatypes, digest, validator, beaconstate,
                        state_transition_block, state_transition, presets],
  ../beacon_chain/ssz/[merkleization, ssz_serialization]

type
  AttestationInput = object
    state: BeaconState
    attestation: Attestation
  AttesterSlashingInput = object
    state: BeaconState
    attesterSlashing: AttesterSlashing
  BlockInput = object
    state: BeaconState
    beaconBlock: SignedBeaconBlock
  BlockHeaderInput = BlockInput
  DepositInput = object
    state: BeaconState
    deposit: Deposit
  ProposerSlashingInput = object
    state: BeaconState
    proposerSlashing: ProposerSlashing
  VoluntaryExitInput = object
    state: BeaconState
    exit: SignedVoluntaryExit
  # This and AssertionError are raised to indicate programming bugs
  # A wrapper to allow exception tracking to identify unexpected exceptions
  FuzzCrashError = object of CatchableError

# TODO: change ptr uint to ptr csize_t when available in newer Nim version.
proc copyState(state: BeaconState, xoutput: ptr byte,
    xoutput_size: ptr uint): bool {.raises: [FuzzCrashError, Defect].} =
  var resultState =
    try:
      SSZ.encode(state)
    except IOError as e:
      # Shouldn't occur as the writer isn't a file
      raise newException(FuzzCrashError, "Unexpected failure to serialize.", e)

  if unlikely(resultState.len.uint > xoutput_size[]):
    let msg = (
      "Not enough xoutput buffer provided to nimbus harness. Provided: " &
      $(xoutput_size[]) &
      "Required: " &
      $resultState.len.uint
    )
    raise newException(FuzzCrashError, msg)
  xoutput_size[] = resultState.len.uint
  # TODO: improvement might be to write directly to buffer with xoutputStream
  # and SszWriter (but then need to ensure length doesn't overflow)
  copyMem(xoutput, unsafeAddr resultState[0], xoutput_size[])
  result = true

template decodeAndProcess(typ, process: untyped): bool =
  let flags {.inject.} = if disable_bls: {skipBlsValidation} else: {}

  var
    cache {.used, inject.} = get_empty_per_epoch_cache()
    data {.inject.} = newClone(
      try:
        SSZ.decode(input, typ)
      except MalformedSszError as e:
        raise newException(
          FuzzCrashError,
          "Malformed SSZ, likely bug in preprocessing.", e)
      except SszSizeMismatchError as e:
        raise newException(
          FuzzCrashError,
          "SSZ size mismatch, likely bug in preprocessing.", e)
    )
  let processOk =
    try:
      process
    except IOError as e:
      raise newException(
        FuzzCrashError, "Unexpected  (logging?) IOError in state transition", e,
      )
    except ValueError as e:
      raise newException(
        FuzzCrashError,
        "Unexpected  (logging?) IOError in state transition", e)
    except Exception as e:
      # TODO why an Exception?
      # Lots of vendor code looks like it might raise a bare exception type
      raise newException(FuzzCrashError, "Unexpected Exception in state transition", e)

  if processOk:
    copyState(data.state, xoutput, xoutput_size)
  else:
    false

proc nfuzz_attestation(input: openArray[byte], xoutput: ptr byte,
    xoutput_size: ptr uint, disable_bls: bool): bool {.exportc, raises: [FuzzCrashError, Defect].} =
  decodeAndProcess(AttestationInput):
    process_attestation(data.state, data.attestation, flags, cache).isOk

proc nfuzz_attester_slashing(input: openArray[byte], xoutput: ptr byte,
    xoutput_size: ptr uint, disable_bls: bool): bool {.exportc, raises: [FuzzCrashError, Defect].} =
  decodeAndProcess(AttesterSlashingInput):
    process_attester_slashing(data.state, data.attesterSlashing, flags, cache).isOk

proc nfuzz_block(input: openArray[byte], xoutput: ptr byte,
    xoutput_size: ptr uint, disable_bls: bool): bool {.exportc, raises: [FuzzCrashError, Defect].} =
  # There's not a perfect approach here, but it's not worth switching the rest
  # and requiring HashedBeaconState (yet). So to keep consistent, puts wrapper
  # only in one function.
  proc state_transition(
      preset: RuntimePreset, data: auto, blck: auto, flags: auto, rollback: RollbackHashedProc):
      auto =
    var hashedState =
      HashedBeaconState(data: data.state, root: hash_tree_root(data.state))
    result = state_transition(preset, hashedState, blck, flags, rollback)
    data.state = hashedState.data

  decodeAndProcess(BlockInput):
    state_transition(defaultRuntimePreset, data, data.beaconBlock, flags, noRollback)

proc nfuzz_block_header(input: openArray[byte], xoutput: ptr byte,
    xoutput_size: ptr uint, disable_bls: bool): bool {.exportc, raises: [FuzzCrashError, Defect].} =
  decodeAndProcess(BlockHeaderInput):
    process_block_header(data.state, data.beaconBlock.message, flags, cache).isOk

proc nfuzz_deposit(input: openArray[byte], xoutput: ptr byte,
    xoutput_size: ptr uint, disable_bls: bool): bool {.exportc, raises: [FuzzCrashError, Defect].} =
  decodeAndProcess(DepositInput):
<<<<<<< HEAD
    process_deposit(defaultRuntimePreset, data.state, data.deposit, flags)
=======
    process_deposit(data.state, data.deposit, flags).isOk
>>>>>>> 1482b043

proc nfuzz_proposer_slashing(input: openArray[byte], xoutput: ptr byte,
    xoutput_size: ptr uint, disable_bls: bool): bool {.exportc, raises: [FuzzCrashError, Defect].} =
  decodeAndProcess(ProposerSlashingInput):
    process_proposer_slashing(data.state, data.proposerSlashing, flags, cache).isOk

proc nfuzz_voluntary_exit(input: openArray[byte], xoutput: ptr byte,
    xoutput_size: ptr uint, disable_bls: bool): bool {.exportc, raises: [FuzzCrashError, Defect].} =
  decodeAndProcess(VoluntaryExitInput):
    process_voluntary_exit(data.state, data.exit, flags).isOk

# Note: Could also accept raw input pointer and access list_size + seed here.
# However, list_size needs to be known also outside this proc to allocate xoutput.
# TODO: rework to copy immediatly in an uint8 openArray, considering we have to
# go over the list anyhow?
proc nfuzz_shuffle(input_seed: ptr byte, xoutput: var openArray[uint64]): bool
    {.exportc, raises: [Defect].} =
  var seed: Eth2Digest
  # Should be OK as max 2 bytes are passed by the framework.
  let list_size = xoutput.len.uint64

  copyMem(addr(seed.data), input_seed, sizeof(seed.data))

  var shuffled_seq: seq[ValidatorIndex]
  shuffled_seq = get_shuffled_seq(seed, list_size)

  doAssert(
    list_size == shuffled_seq.len.uint64,
    "Shuffled list should be of requested size."
  )

  for i in 0..<list_size:
    # ValidatorIndex is currently wrongly uint32 so we copy this 1 by 1,
    # assumes passed xoutput is zeroed.
    copyMem(offset(addr xoutput, i.int), shuffled_seq[i.int].unsafeAddr,
      sizeof(ValidatorIndex))

  result = true<|MERGE_RESOLUTION|>--- conflicted
+++ resolved
@@ -128,11 +128,7 @@
 proc nfuzz_deposit(input: openArray[byte], xoutput: ptr byte,
     xoutput_size: ptr uint, disable_bls: bool): bool {.exportc, raises: [FuzzCrashError, Defect].} =
   decodeAndProcess(DepositInput):
-<<<<<<< HEAD
-    process_deposit(defaultRuntimePreset, data.state, data.deposit, flags)
-=======
-    process_deposit(data.state, data.deposit, flags).isOk
->>>>>>> 1482b043
+    process_deposit(defaultRuntimePreset, data.state, data.deposit, flags).isOk
 
 proc nfuzz_proposer_slashing(input: openArray[byte], xoutput: ptr byte,
     xoutput_size: ptr uint, disable_bls: bool): bool {.exportc, raises: [FuzzCrashError, Defect].} =
